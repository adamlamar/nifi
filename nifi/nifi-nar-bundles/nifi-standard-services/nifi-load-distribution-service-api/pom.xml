<project xmlns="http://maven.apache.org/POM/4.0.0" xmlns:xsi="http://www.w3.org/2001/XMLSchema-instance" xsi:schemaLocation="http://maven.apache.org/POM/4.0.0 http://maven.apache.org/xsd/maven-4.0.0.xsd">
    <!--
      Licensed to the Apache Software Foundation (ASF) under one or more
      contributor license agreements.  See the NOTICE file distributed with
      this work for additional information regarding copyright ownership.
      The ASF licenses this file to You under the Apache License, Version 2.0
      (the "License"); you may not use this file except in compliance with
      the License.  You may obtain a copy of the License at
          http://www.apache.org/licenses/LICENSE-2.0
      Unless required by applicable law or agreed to in writing, software
      distributed under the License is distributed on an "AS IS" BASIS,
      WITHOUT WARRANTIES OR CONDITIONS OF ANY KIND, either express or implied.
      See the License for the specific language governing permissions and
      limitations under the License.
    -->
    <modelVersion>4.0.0</modelVersion>
    <parent>
        <groupId>org.apache.nifi</groupId>
        <artifactId>nifi-standard-services</artifactId>
<<<<<<< HEAD
        <version>0.2.1-incubating-SNAPSHOT</version>
=======
        <version>0.2.2-SNAPSHOT</version>
>>>>>>> 3a75b3e8
    </parent>
    <artifactId>nifi-load-distribution-service-api</artifactId>
    <packaging>jar</packaging>
    <dependencies>
        <dependency>
            <groupId>org.apache.nifi</groupId>
            <artifactId>nifi-api</artifactId>
        </dependency>
    </dependencies>
</project><|MERGE_RESOLUTION|>--- conflicted
+++ resolved
@@ -17,11 +17,7 @@
     <parent>
         <groupId>org.apache.nifi</groupId>
         <artifactId>nifi-standard-services</artifactId>
-<<<<<<< HEAD
-        <version>0.2.1-incubating-SNAPSHOT</version>
-=======
         <version>0.2.2-SNAPSHOT</version>
->>>>>>> 3a75b3e8
     </parent>
     <artifactId>nifi-load-distribution-service-api</artifactId>
     <packaging>jar</packaging>
